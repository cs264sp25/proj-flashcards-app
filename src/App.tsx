import { useEffect, useState, Suspense, lazy } from "react";
import { useTheme } from "@/core/hooks/use-theme";
import { useRouter } from "@/core/hooks/use-router";
import { useWindowSize } from "@uidotdev/usehooks";
import Layout from "@/core/layout";
import Loading from "@/core/components/loading";

// Lazy load all page components
const NotFoundPage = lazy(() => import("@/core/pages/not-found-page"));
const Empty = lazy(() => import("@/core/pages/empty"));
const DemoPage = lazy(() => import("@/core/pages/demo"));
const ListDecksPage = lazy(() => import("@/decks/pages/list-decks-page"));
const AddDeckPage = lazy(() => import("@/decks/pages/add-deck-page"));
const EditDeckPage = lazy(() => import("@/decks/pages/edit-deck-page"));
const ListCardsPage = lazy(() => import("@/cards/pages/list-cards-page"));
const AddCardPage = lazy(() => import("@/cards/pages/add-card-page"));
const EditCardPage = lazy(() => import("@/cards/pages/edit-card-page"));
const ListChatsPage = lazy(() => import("@/chats/pages/list-chats-page"));
const AddChatPage = lazy(() => import("@/chats/pages/add-chat-page"));
const EditChatPage = lazy(() => import("@/chats/pages/edit-chat-page"));
const MessagesPage = lazy(() => import("@/messages/pages/messages-page"));
const ListAssistantsPage = lazy(
  () => import("@/assistants/pages/list-assistants-page"),
);
const AddAssistantPage = lazy(
  () => import("@/assistants/pages/add-assistant-page"),
);
const EditAssistantPage = lazy(
  () => import("@/assistants/pages/edit-assistant-page"),
);
const ListStudiesPage = lazy(() => import("@/studies/pages/list-studies-page"));
const ViewStudyPage = lazy(() => import("@/studies/pages/study-page"));
<<<<<<< HEAD
const ListFilesPage = lazy(() => import("@/files/pages/list-files-page"));
const AddFilePage = lazy(() => import("@/files/pages/add-file-page"));
const EditFilePage = lazy(() => import("@/files/pages/edit-file-page"));
=======
const UserAccountPage = lazy(() => import("@/auth/pages/user-account-page"));
const ListNotificationsPage = lazy(
  () => import("@/notifications/pages/list-notifications-page"),
);
>>>>>>> 21587a70

// Loading component for Suspense fallback
const LoadingFallback = () => <Loading />;

function App() {
  const { theme } = useTheme();
  const { currentRoute, params } = useRouter();
  const size = useWindowSize();
  const [isSmallScreen, setIsSmallScreen] = useState(false);

  useEffect(() => {
    if (size.width) {
      setIsSmallScreen(size.width <= 720);
    }
  }, [size]);

  useEffect(() => {
    const root = window.document.documentElement;
    root.classList.remove("light", "dark");

    if (theme === "system") {
      const systemTheme = window.matchMedia("(prefers-color-scheme: dark)")
        .matches
        ? "dark"
        : "light";
      root.classList.add(systemTheme);
      return;
    }

    root.classList.add(theme);
  }, [theme]);

  if (!currentRoute) {
    return <NotFoundPage />;
  }

  const renderContent = () => {
    switch (currentRoute) {
      case "home":
        return {
          left: isSmallScreen ? null : (
            <Suspense fallback={<LoadingFallback />}>
              <Empty message="Left panel" />
            </Suspense>
          ),
          middle: (
            <Suspense fallback={<LoadingFallback />}>
              <Empty message="Middle panel" />
            </Suspense>
          ),
          right: isSmallScreen ? null : (
            <Suspense fallback={<LoadingFallback />}>
              <Empty message="Right panel" />
            </Suspense>
          ),
        };
      case "demo":
        return {
          left: null,
          middle: (
            <Suspense fallback={<LoadingFallback />}>
              <DemoPage />
            </Suspense>
          ),
          right: null,
        };
      case "decks":
        return {
          left: (
            <Suspense fallback={<LoadingFallback />}>
              <ListDecksPage />
            </Suspense>
          ),
          middle: isSmallScreen ? null : (
            <Suspense fallback={<LoadingFallback />}>
              <Empty message="Select a deck to view its flashcards." />
            </Suspense>
          ),
          right: null,
        };
      case "addDeck":
        return {
          left: isSmallScreen ? null : (
            <Suspense fallback={<LoadingFallback />}>
              <ListDecksPage />
            </Suspense>
          ),
          middle: (
            <Suspense fallback={<LoadingFallback />}>
              <AddDeckPage />
            </Suspense>
          ),
          right: null,
        };
      case "editDeck":
        return {
          left: isSmallScreen ? null : (
            <Suspense fallback={<LoadingFallback />}>
              <ListDecksPage activeDeckId={params.deckId as string} />
            </Suspense>
          ),
          middle: (
            <Suspense fallback={<LoadingFallback />}>
              <EditDeckPage deckId={params.deckId as string} />
            </Suspense>
          ),
          right: null,
        };
      case "cards":
        return {
          left: isSmallScreen ? null : (
            <Suspense fallback={<LoadingFallback />}>
              <ListDecksPage activeDeckId={params.deckId as string} />
            </Suspense>
          ),
          middle: (
            <Suspense fallback={<LoadingFallback />}>
              <ListCardsPage deckId={params.deckId as string} />
            </Suspense>
          ),
          right: null,
        };
      case "addCard":
        return {
          left: isSmallScreen ? null : (
            <Suspense fallback={<LoadingFallback />}>
              <ListDecksPage />
            </Suspense>
          ),
          middle: isSmallScreen ? null : (
            <Suspense fallback={<LoadingFallback />}>
              <ListCardsPage deckId={params.deckId as string} />
            </Suspense>
          ),
          right: (
            <Suspense fallback={<LoadingFallback />}>
              <AddCardPage deckId={params.deckId as string} />
            </Suspense>
          ),
        };
      case "editCard":
        return {
          left: isSmallScreen ? null : (
            <Suspense fallback={<LoadingFallback />}>
              <ListDecksPage />
            </Suspense>
          ),
          middle: isSmallScreen ? null : (
            <Suspense fallback={<LoadingFallback />}>
              <ListCardsPage
                deckId={params.deckId as string}
                activeCardId={params.cardId as string}
              />
            </Suspense>
          ),
          right: (
            <Suspense fallback={<LoadingFallback />}>
              <EditCardPage
                deckId={params.deckId as string}
                cardId={params.cardId as string}
              />
            </Suspense>
          ),
        };
      case "chats":
        return {
          left: (
            <Suspense fallback={<LoadingFallback />}>
              <ListChatsPage />
            </Suspense>
          ),
          middle: isSmallScreen ? null : (
            <Empty message="Select a chat to view its messages." />
          ),
          right: null,
        };
      case "addChat":
        return {
          left: (
            <Suspense fallback={<LoadingFallback />}>
              <ListChatsPage />
            </Suspense>
          ),
          middle: <AddChatPage />,
          right: null,
        };
      case "editChat":
        return {
          left: isSmallScreen ? null : (
            <Suspense fallback={<LoadingFallback />}>
              <ListChatsPage activeChatId={params.chatId as string} />
            </Suspense>
          ),
          middle: (
            <Suspense fallback={<LoadingFallback />}>
              <EditChatPage chatId={params.chatId as string} />
            </Suspense>
          ),
          right: null,
        };
      case "messages":
        return {
          left: isSmallScreen ? null : (
            <Suspense fallback={<LoadingFallback />}>
              <ListChatsPage activeChatId={params.chatId as string} />
            </Suspense>
          ),
          middle: (
            <Suspense fallback={<LoadingFallback />}>
              <MessagesPage chatId={params.chatId as string} />
            </Suspense>
          ),
          right: null,
        };
      case "assistants":
        return {
          left: (
            <Suspense fallback={<LoadingFallback />}>
              <ListAssistantsPage />
            </Suspense>
          ),
          middle: isSmallScreen ? null : (
            <Empty message="Select an assistant to view its details." />
          ),
          right: null,
        };
      case "addAssistant":
        return {
          left: (
            <Suspense fallback={<LoadingFallback />}>
              <ListAssistantsPage />
            </Suspense>
          ),
          middle: (
            <Suspense fallback={<LoadingFallback />}>
              <AddAssistantPage />
            </Suspense>
          ),
          right: null,
        };
      case "editAssistant":
        return {
          left: (
            <Suspense fallback={<LoadingFallback />}>
              <ListAssistantsPage />
            </Suspense>
          ),
          middle: (
            <Suspense fallback={<LoadingFallback />}>
              <EditAssistantPage assistantId={params.assistantId as string} />
            </Suspense>
          ),
          right: null,
        };
      case "studies":
        return {
          left: (
            <Suspense fallback={<LoadingFallback />}>
              <ListStudiesPage />
            </Suspense>
          ),
          middle: null,
          right: null,
        };
      case "viewStudy":
        return {
          left: (
            <Suspense fallback={<LoadingFallback />}>
              <ViewStudyPage studyId={params.studyId as string} />
            </Suspense>
          ),
          middle: null,
          right: null,
        };
<<<<<<< HEAD
      case "files":
        return {
          left: (
            <Suspense fallback={<LoadingFallback />}>
              <ListFilesPage />
=======
      case "account":
        return {
          left: (
            <Suspense fallback={<LoadingFallback />}>
              <UserAccountPage />
>>>>>>> 21587a70
            </Suspense>
          ),
          middle: null,
          right: null,
        };
<<<<<<< HEAD
      case "addFile":
        return {
          left: isSmallScreen ? null : (
            <Suspense fallback={<LoadingFallback />}>
              <ListFilesPage />
            </Suspense>
          ),
          middle: (
            <Suspense fallback={<LoadingFallback />}>
              <AddFilePage />
            </Suspense>
          ),
          right: null,
        };
      case "editFile":
        return {
          left: isSmallScreen ? null : (
            <Suspense fallback={<LoadingFallback />}>
              <ListFilesPage />
            </Suspense>
          ),
          middle: (
            <Suspense fallback={<LoadingFallback />}>
              <EditFilePage fileId={params.fileId as string} />
            </Suspense>
          ),
=======
      case "notifications":
        return {
          left: (
            <Suspense fallback={<LoadingFallback />}>
              <ListNotificationsPage />
            </Suspense>
          ),
          middle: null,
>>>>>>> 21587a70
          right: null,
        };
      default:
        return {
          left: (
            <Suspense fallback={<LoadingFallback />}>
              <NotFoundPage />
            </Suspense>
          ),
          middle: null,
          right: null,
        };
    }
  };

  const { left, middle, right } = renderContent();

  return (
    <Layout
      leftPanelContent={left}
      middlePanelContent={middle}
      rightPanelContent={right}
      className={"h-screen"}
    />
  );
}

export default App;<|MERGE_RESOLUTION|>--- conflicted
+++ resolved
@@ -30,16 +30,13 @@
 );
 const ListStudiesPage = lazy(() => import("@/studies/pages/list-studies-page"));
 const ViewStudyPage = lazy(() => import("@/studies/pages/study-page"));
-<<<<<<< HEAD
-const ListFilesPage = lazy(() => import("@/files/pages/list-files-page"));
-const AddFilePage = lazy(() => import("@/files/pages/add-file-page"));
-const EditFilePage = lazy(() => import("@/files/pages/edit-file-page"));
-=======
 const UserAccountPage = lazy(() => import("@/auth/pages/user-account-page"));
 const ListNotificationsPage = lazy(
   () => import("@/notifications/pages/list-notifications-page"),
 );
->>>>>>> 21587a70
+const ListFilesPage = lazy(() => import("@/files/pages/list-files-page"));
+const AddFilePage = lazy(() => import("@/files/pages/add-file-page"));
+const EditFilePage = lazy(() => import("@/files/pages/edit-file-page"));
 
 // Loading component for Suspense fallback
 const LoadingFallback = () => <Loading />;
@@ -314,25 +311,36 @@
           middle: null,
           right: null,
         };
-<<<<<<< HEAD
+      case "account":
+        return {
+          left: (
+            <Suspense fallback={<LoadingFallback />}>
+              <UserAccountPage />
+            </Suspense>
+          ),
+          middle: null,
+          right: null,
+        };
+      case "notifications":
+        return {
+          left: (
+            <Suspense fallback={<LoadingFallback />}>
+              <ListNotificationsPage />
+            </Suspense>
+          ),
+          middle: null,
+          right: null,
+        };
       case "files":
         return {
           left: (
             <Suspense fallback={<LoadingFallback />}>
               <ListFilesPage />
-=======
-      case "account":
-        return {
-          left: (
-            <Suspense fallback={<LoadingFallback />}>
-              <UserAccountPage />
->>>>>>> 21587a70
-            </Suspense>
-          ),
-          middle: null,
-          right: null,
-        };
-<<<<<<< HEAD
+            </Suspense>
+          ),
+          middle: null,
+          right: null,
+        };
       case "addFile":
         return {
           left: isSmallScreen ? null : (
@@ -359,16 +367,6 @@
               <EditFilePage fileId={params.fileId as string} />
             </Suspense>
           ),
-=======
-      case "notifications":
-        return {
-          left: (
-            <Suspense fallback={<LoadingFallback />}>
-              <ListNotificationsPage />
-            </Suspense>
-          ),
-          middle: null,
->>>>>>> 21587a70
           right: null,
         };
       default:
