import { useEffect, useState, Suspense, lazy } from "react";
import { useTheme } from "@/core/hooks/use-theme";
import { useRouter } from "@/core/hooks/use-router";
import { useWindowSize } from "@uidotdev/usehooks";
import Layout from "@/core/layout";
import Loading from "@/core/components/loading";

// Lazy load all page components
const NotFoundPage = lazy(() => import("@/core/pages/not-found-page"));
const Empty = lazy(() => import("@/core/pages/empty"));
const DemoPage = lazy(() => import("@/core/pages/demo"));
const ListDecksPage = lazy(() => import("@/decks/pages/list-decks-page"));
const AddDeckPage = lazy(() => import("@/decks/pages/add-deck-page"));
const EditDeckPage = lazy(() => import("@/decks/pages/edit-deck-page"));
const ListCardsPage = lazy(() => import("@/cards/pages/list-cards-page"));
const AddCardPage = lazy(() => import("@/cards/pages/add-card-page"));
const EditCardPage = lazy(() => import("@/cards/pages/edit-card-page"));
const ListChatsPage = lazy(() => import("@/chats/pages/list-chats-page"));
const AddChatPage = lazy(() => import("@/chats/pages/add-chat-page"));
const EditChatPage = lazy(() => import("@/chats/pages/edit-chat-page"));
const MessagesPage = lazy(() => import("@/messages/pages/messages-page"));
const ListAssistantsPage = lazy(
  () => import("@/assistants/pages/list-assistants-page"),
);
const AddAssistantPage = lazy(
  () => import("@/assistants/pages/add-assistant-page"),
);
const EditAssistantPage = lazy(
  () => import("@/assistants/pages/edit-assistant-page"),
);
const ListStudiesPage = lazy(() => import("@/studies/pages/list-studies-page"));
const ViewStudyPage = lazy(() => import("@/studies/pages/study-page"));
<<<<<<< HEAD
const ListNotificationsPage = lazy(
  () => import("@/notifications/pages/list-notifications-page"),
);
=======
const UserAccountPage = lazy(() => import("@/auth/pages/user-account-page"));
>>>>>>> 0586d228

// Loading component for Suspense fallback
const LoadingFallback = () => <Loading />;

function App() {
  const { theme } = useTheme();
  const { currentRoute, params } = useRouter();
  const size = useWindowSize();
  const [isSmallScreen, setIsSmallScreen] = useState(false);

  useEffect(() => {
    if (size.width) {
      setIsSmallScreen(size.width <= 720);
    }
  }, [size]);

  useEffect(() => {
    const root = window.document.documentElement;
    root.classList.remove("light", "dark");

    if (theme === "system") {
      const systemTheme = window.matchMedia("(prefers-color-scheme: dark)")
        .matches
        ? "dark"
        : "light";
      root.classList.add(systemTheme);
      return;
    }

    root.classList.add(theme);
  }, [theme]);

  if (!currentRoute) {
    return <NotFoundPage />;
  }

  const renderContent = () => {
    switch (currentRoute) {
      case "home":
        return {
          left: isSmallScreen ? null : (
            <Suspense fallback={<LoadingFallback />}>
              <Empty message="Left panel" />
            </Suspense>
          ),
          middle: (
            <Suspense fallback={<LoadingFallback />}>
              <Empty message="Middle panel" />
            </Suspense>
          ),
          right: isSmallScreen ? null : (
            <Suspense fallback={<LoadingFallback />}>
              <Empty message="Right panel" />
            </Suspense>
          ),
        };
      case "demo":
        return {
          left: null,
          middle: (
            <Suspense fallback={<LoadingFallback />}>
              <DemoPage />
            </Suspense>
          ),
          right: null,
        };
      case "decks":
        return {
          left: (
            <Suspense fallback={<LoadingFallback />}>
              <ListDecksPage />
            </Suspense>
          ),
          middle: isSmallScreen ? null : (
            <Suspense fallback={<LoadingFallback />}>
              <Empty message="Select a deck to view its flashcards." />
            </Suspense>
          ),
          right: null,
        };
      case "addDeck":
        return {
          left: isSmallScreen ? null : (
            <Suspense fallback={<LoadingFallback />}>
              <ListDecksPage />
            </Suspense>
          ),
          middle: (
            <Suspense fallback={<LoadingFallback />}>
              <AddDeckPage />
            </Suspense>
          ),
          right: null,
        };
      case "editDeck":
        return {
          left: isSmallScreen ? null : (
            <Suspense fallback={<LoadingFallback />}>
              <ListDecksPage activeDeckId={params.deckId as string} />
            </Suspense>
          ),
          middle: (
            <Suspense fallback={<LoadingFallback />}>
              <EditDeckPage deckId={params.deckId as string} />
            </Suspense>
          ),
          right: null,
        };
      case "cards":
        return {
          left: isSmallScreen ? null : (
            <Suspense fallback={<LoadingFallback />}>
              <ListDecksPage activeDeckId={params.deckId as string} />
            </Suspense>
          ),
          middle: (
            <Suspense fallback={<LoadingFallback />}>
              <ListCardsPage deckId={params.deckId as string} />
            </Suspense>
          ),
          right: null,
        };
      case "addCard":
        return {
          left: isSmallScreen ? null : (
            <Suspense fallback={<LoadingFallback />}>
              <ListDecksPage />
            </Suspense>
          ),
          middle: isSmallScreen ? null : (
            <Suspense fallback={<LoadingFallback />}>
              <ListCardsPage deckId={params.deckId as string} />
            </Suspense>
          ),
          right: (
            <Suspense fallback={<LoadingFallback />}>
              <AddCardPage deckId={params.deckId as string} />
            </Suspense>
          ),
        };
      case "editCard":
        return {
          left: isSmallScreen ? null : (
            <Suspense fallback={<LoadingFallback />}>
              <ListDecksPage />
            </Suspense>
          ),
          middle: isSmallScreen ? null : (
            <Suspense fallback={<LoadingFallback />}>
              <ListCardsPage
                deckId={params.deckId as string}
                activeCardId={params.cardId as string}
              />
            </Suspense>
          ),
          right: (
            <Suspense fallback={<LoadingFallback />}>
              <EditCardPage
                deckId={params.deckId as string}
                cardId={params.cardId as string}
              />
            </Suspense>
          ),
        };
      case "chats":
        return {
          left: (
            <Suspense fallback={<LoadingFallback />}>
              <ListChatsPage />
            </Suspense>
          ),
          middle: isSmallScreen ? null : (
            <Empty message="Select a chat to view its messages." />
          ),
          right: null,
        };
      case "addChat":
        return {
          left: (
            <Suspense fallback={<LoadingFallback />}>
              <ListChatsPage />
            </Suspense>
          ),
          middle: <AddChatPage />,
          right: null,
        };
      case "editChat":
        return {
          left: isSmallScreen ? null : (
            <Suspense fallback={<LoadingFallback />}>
              <ListChatsPage activeChatId={params.chatId as string} />
            </Suspense>
          ),
          middle: (
            <Suspense fallback={<LoadingFallback />}>
              <EditChatPage chatId={params.chatId as string} />
            </Suspense>
          ),
          right: null,
        };
      case "messages":
        return {
          left: isSmallScreen ? null : (
            <Suspense fallback={<LoadingFallback />}>
              <ListChatsPage activeChatId={params.chatId as string} />
            </Suspense>
          ),
          middle: (
            <Suspense fallback={<LoadingFallback />}>
              <MessagesPage chatId={params.chatId as string} />
            </Suspense>
          ),
          right: null,
        };
      case "assistants":
        return {
          left: (
            <Suspense fallback={<LoadingFallback />}>
              <ListAssistantsPage />
            </Suspense>
          ),
          middle: isSmallScreen ? null : (
            <Empty message="Select an assistant to view its details." />
          ),
          right: null,
        };
      case "addAssistant":
        return {
          left: (
            <Suspense fallback={<LoadingFallback />}>
              <ListAssistantsPage />
            </Suspense>
          ),
          middle: (
            <Suspense fallback={<LoadingFallback />}>
              <AddAssistantPage />
            </Suspense>
          ),
          right: null,
        };
      case "editAssistant":
        return {
          left: (
            <Suspense fallback={<LoadingFallback />}>
              <ListAssistantsPage />
            </Suspense>
          ),
          middle: (
            <Suspense fallback={<LoadingFallback />}>
              <EditAssistantPage assistantId={params.assistantId as string} />
            </Suspense>
          ),
          right: null,
        };
      case "studies":
        return {
          left: (
            <Suspense fallback={<LoadingFallback />}>
              <ListStudiesPage />
            </Suspense>
          ),
          middle: null,
          right: null,
        };
      case "viewStudy":
        return {
          left: (
            <Suspense fallback={<LoadingFallback />}>
              <ViewStudyPage studyId={params.studyId as string} />
            </Suspense>
          ),
          middle: null,
          right: null,
        };
<<<<<<< HEAD
      case "notifications":
        return {
          left: (
            <Suspense fallback={<LoadingFallback />}>
              <ListNotificationsPage />
=======
      case "account":
        return {
          left: (
            <Suspense fallback={<LoadingFallback />}>
              <UserAccountPage />
>>>>>>> 0586d228
            </Suspense>
          ),
          middle: null,
          right: null,
        };
      default:
        return {
          left: (
            <Suspense fallback={<LoadingFallback />}>
              <NotFoundPage />
            </Suspense>
          ),
          middle: null,
          right: null,
        };
    }
  };

  const { left, middle, right } = renderContent();

  return (
    <Layout
      leftPanelContent={left}
      middlePanelContent={middle}
      rightPanelContent={right}
      className={"h-screen"}
    />
  );
}

export default App;<|MERGE_RESOLUTION|>--- conflicted
+++ resolved
@@ -30,13 +30,10 @@
 );
 const ListStudiesPage = lazy(() => import("@/studies/pages/list-studies-page"));
 const ViewStudyPage = lazy(() => import("@/studies/pages/study-page"));
-<<<<<<< HEAD
+const UserAccountPage = lazy(() => import("@/auth/pages/user-account-page"));
 const ListNotificationsPage = lazy(
   () => import("@/notifications/pages/list-notifications-page"),
 );
-=======
-const UserAccountPage = lazy(() => import("@/auth/pages/user-account-page"));
->>>>>>> 0586d228
 
 // Loading component for Suspense fallback
 const LoadingFallback = () => <Loading />;
@@ -311,19 +308,21 @@
           middle: null,
           right: null,
         };
-<<<<<<< HEAD
+      case "account":
+        return {
+          left: (
+            <Suspense fallback={<LoadingFallback />}>
+              <UserAccountPage />
+            </Suspense>
+          ),
+          middle: null,
+          right: null,
+        };
       case "notifications":
         return {
           left: (
             <Suspense fallback={<LoadingFallback />}>
               <ListNotificationsPage />
-=======
-      case "account":
-        return {
-          left: (
-            <Suspense fallback={<LoadingFallback />}>
-              <UserAccountPage />
->>>>>>> 0586d228
             </Suspense>
           ),
           middle: null,
