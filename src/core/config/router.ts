--- conflicted
+++ resolved
@@ -28,14 +28,11 @@
   editAssistant: `/${BASE_URL}/assistants/:assistantId/edit`, // Edit a specific assistant
   studies: `/${BASE_URL}/studies`, // View all studies
   viewStudy: `/${BASE_URL}/studies/:studyId`, // View and interact with a specific study
-<<<<<<< HEAD
+  notifications: `/${BASE_URL}/notifications`, // View all notifications
   files: `/${BASE_URL}/files`, // View all files
   addFile: `/${BASE_URL}/files/add`, // Add a new file
   file: `/${BASE_URL}/files/:fileId`, // View a specific file
   editFile: `/${BASE_URL}/files/:fileId/edit`, // Edit a specific file
-=======
-  notifications: `/${BASE_URL}/notifications`, // View all notifications
->>>>>>> 21587a70
 };
 
 export type Page = keyof typeof pages;
