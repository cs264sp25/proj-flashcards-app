--- conflicted
+++ resolved
@@ -21,12 +21,9 @@
 } from "@/core/components/sidebar";
 import { useRouter } from "@/core/hooks/use-router";
 import { Page } from "@/core/config/router";
-<<<<<<< HEAD
-import { SignOut } from "@/auth/components/sign-out";
+
 import UnreadCount from "@/notifications/components/unread-count";
-=======
 import UserDropdownMenuInSidebar from "@/auth/components/user-dropdown-menu";
->>>>>>> 0586d228
 
 // Menu items.
 const items = [
