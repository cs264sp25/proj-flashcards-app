/* eslint-disable */
/**
 * Generated `api` utility.
 *
 * THIS CODE IS AUTOMATICALLY GENERATED.
 *
 * To regenerate, run `npx convex dev`.
 * @module
 */

import type {
  ApiFromModules,
  FilterApi,
  FunctionReference,
} from "convex/server";
import type * as assistants_helpers from "../assistants_helpers.js";
import type * as assistants_internals from "../assistants_internals.js";
import type * as assistants_mutations from "../assistants_mutations.js";
import type * as assistants_queries from "../assistants_queries.js";
import type * as assistants_schema from "../assistants_schema.js";
import type * as assistants_seed from "../assistants_seed.js";
import type * as auth from "../auth.js";
import type * as cards_guards from "../cards_guards.js";
import type * as cards_helpers from "../cards_helpers.js";
import type * as cards_internals from "../cards_internals.js";
import type * as cards_mutations from "../cards_mutations.js";
import type * as cards_queries from "../cards_queries.js";
import type * as cards_schema from "../cards_schema.js";
import type * as cards_seed from "../cards_seed.js";
import type * as chats_guards from "../chats_guards.js";
import type * as chats_helpers from "../chats_helpers.js";
import type * as chats_internals from "../chats_internals.js";
import type * as chats_mutations from "../chats_mutations.js";
import type * as chats_queries from "../chats_queries.js";
import type * as chats_schema from "../chats_schema.js";
import type * as chats_seed from "../chats_seed.js";
import type * as decks_guards from "../decks_guards.js";
import type * as decks_helpers from "../decks_helpers.js";
import type * as decks_internals from "../decks_internals.js";
import type * as decks_mutations from "../decks_mutations.js";
import type * as decks_queries from "../decks_queries.js";
import type * as decks_schema from "../decks_schema.js";
import type * as decks_seed from "../decks_seed.js";
import type * as hello from "../hello.js";
import type * as http from "../http.js";
import type * as messages_guards from "../messages_guards.js";
import type * as messages_helpers from "../messages_helpers.js";
import type * as messages_internals from "../messages_internals.js";
import type * as messages_mutations from "../messages_mutations.js";
import type * as messages_queries from "../messages_queries.js";
import type * as messages_schema from "../messages_schema.js";
import type * as messages_seed from "../messages_seed.js";
<<<<<<< HEAD
import type * as openai_assistants from "../openai_assistants.js";
=======
import type * as openai_handlers from "../openai_handlers.js";
>>>>>>> 6501399d
import type * as openai_helpers from "../openai_helpers.js";
import type * as openai_internals from "../openai_internals.js";
import type * as openai_messages from "../openai_messages.js";
import type * as openai_runs from "../openai_runs.js";
import type * as openai_schema from "../openai_schema.js";
import type * as openai_threads from "../openai_threads.js";
import type * as openai_tools from "../openai_tools.js";
import type * as prompts from "../prompts.js";
import type * as shared from "../shared.js";
import type * as users_guards from "../users_guards.js";
import type * as users_helpers from "../users_helpers.js";
import type * as users_internals from "../users_internals.js";
import type * as users_mutations from "../users_mutations.js";
import type * as users_queries from "../users_queries.js";
import type * as users_schema from "../users_schema.js";
import type * as users_seed from "../users_seed.js";

/**
 * A utility for referencing Convex functions in your app's API.
 *
 * Usage:
 * ```js
 * const myFunctionReference = api.myModule.myFunction;
 * ```
 */
declare const fullApi: ApiFromModules<{
  assistants_helpers: typeof assistants_helpers;
  assistants_internals: typeof assistants_internals;
  assistants_mutations: typeof assistants_mutations;
  assistants_queries: typeof assistants_queries;
  assistants_schema: typeof assistants_schema;
  assistants_seed: typeof assistants_seed;
  auth: typeof auth;
  cards_guards: typeof cards_guards;
  cards_helpers: typeof cards_helpers;
  cards_internals: typeof cards_internals;
  cards_mutations: typeof cards_mutations;
  cards_queries: typeof cards_queries;
  cards_schema: typeof cards_schema;
  cards_seed: typeof cards_seed;
  chats_guards: typeof chats_guards;
  chats_helpers: typeof chats_helpers;
  chats_internals: typeof chats_internals;
  chats_mutations: typeof chats_mutations;
  chats_queries: typeof chats_queries;
  chats_schema: typeof chats_schema;
  chats_seed: typeof chats_seed;
  decks_guards: typeof decks_guards;
  decks_helpers: typeof decks_helpers;
  decks_internals: typeof decks_internals;
  decks_mutations: typeof decks_mutations;
  decks_queries: typeof decks_queries;
  decks_schema: typeof decks_schema;
  decks_seed: typeof decks_seed;
  hello: typeof hello;
  http: typeof http;
  messages_guards: typeof messages_guards;
  messages_helpers: typeof messages_helpers;
  messages_internals: typeof messages_internals;
  messages_mutations: typeof messages_mutations;
  messages_queries: typeof messages_queries;
  messages_schema: typeof messages_schema;
  messages_seed: typeof messages_seed;
<<<<<<< HEAD
  openai_assistants: typeof openai_assistants;
=======
  openai_handlers: typeof openai_handlers;
>>>>>>> 6501399d
  openai_helpers: typeof openai_helpers;
  openai_internals: typeof openai_internals;
  openai_messages: typeof openai_messages;
  openai_runs: typeof openai_runs;
  openai_schema: typeof openai_schema;
  openai_threads: typeof openai_threads;
  openai_tools: typeof openai_tools;
  prompts: typeof prompts;
  shared: typeof shared;
  users_guards: typeof users_guards;
  users_helpers: typeof users_helpers;
  users_internals: typeof users_internals;
  users_mutations: typeof users_mutations;
  users_queries: typeof users_queries;
  users_schema: typeof users_schema;
  users_seed: typeof users_seed;
}>;
export declare const api: FilterApi<
  typeof fullApi,
  FunctionReference<any, "public">
>;
export declare const internal: FilterApi<
  typeof fullApi,
  FunctionReference<any, "internal">
>;<|MERGE_RESOLUTION|>--- conflicted
+++ resolved
@@ -50,11 +50,8 @@
 import type * as messages_queries from "../messages_queries.js";
 import type * as messages_schema from "../messages_schema.js";
 import type * as messages_seed from "../messages_seed.js";
-<<<<<<< HEAD
 import type * as openai_assistants from "../openai_assistants.js";
-=======
 import type * as openai_handlers from "../openai_handlers.js";
->>>>>>> 6501399d
 import type * as openai_helpers from "../openai_helpers.js";
 import type * as openai_internals from "../openai_internals.js";
 import type * as openai_messages from "../openai_messages.js";
@@ -118,11 +115,8 @@
   messages_queries: typeof messages_queries;
   messages_schema: typeof messages_schema;
   messages_seed: typeof messages_seed;
-<<<<<<< HEAD
   openai_assistants: typeof openai_assistants;
-=======
   openai_handlers: typeof openai_handlers;
->>>>>>> 6501399d
   openai_helpers: typeof openai_helpers;
   openai_internals: typeof openai_internals;
   openai_messages: typeof openai_messages;
