import { defineSchema } from "convex/server";
import { authTables } from "@convex-dev/auth/server";
import { userTables } from "./users_schema";
import { deckTables } from "./decks_schema";
import { cardTables } from "./cards_schema";
import { chatTables } from "./chats_schema";
import { messageTables } from "./messages_schema";
import { assistantTables } from "./assistants_schema";
import { studyTables } from "./studies_schema";
<<<<<<< HEAD
import { fileTables } from "./files_schema";
=======
import { notificationTables } from "./notifications_schema";
>>>>>>> 21587a70

const schema = defineSchema({
  ...authTables,
  ...userTables,
  ...deckTables,
  ...cardTables,
  ...chatTables,
  ...messageTables,
  ...assistantTables,
  ...studyTables,
<<<<<<< HEAD
  ...fileTables,
=======
  ...notificationTables,
>>>>>>> 21587a70
});

export default schema;<|MERGE_RESOLUTION|>--- conflicted
+++ resolved
@@ -7,11 +7,8 @@
 import { messageTables } from "./messages_schema";
 import { assistantTables } from "./assistants_schema";
 import { studyTables } from "./studies_schema";
-<<<<<<< HEAD
+import { notificationTables } from "./notifications_schema";
 import { fileTables } from "./files_schema";
-=======
-import { notificationTables } from "./notifications_schema";
->>>>>>> 21587a70
 
 const schema = defineSchema({
   ...authTables,
@@ -22,11 +19,8 @@
   ...messageTables,
   ...assistantTables,
   ...studyTables,
-<<<<<<< HEAD
+  ...notificationTables,
   ...fileTables,
-=======
-  ...notificationTables,
->>>>>>> 21587a70
 });
 
 export default schema;