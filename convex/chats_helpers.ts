--- conflicted
+++ resolved
@@ -19,11 +19,7 @@
 import { IndexRangeBuilder, PaginationResult } from "convex/server";
 import { ConvexError } from "convex/values";
 import { Doc, Id } from "./_generated/dataModel";
-<<<<<<< HEAD
-import { QueryCtx, MutationCtx } from "./_generated/server";
-=======
 import { QueryCtx, MutationCtx, ActionCtx } from "./_generated/server";
->>>>>>> 6501399d
 import { internal } from "./_generated/api";
 
 import { PaginationOptsType, SortOrderType } from "./shared";
